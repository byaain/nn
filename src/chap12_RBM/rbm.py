# python: 2.7
# encoding: utf-8

import numpy as np

class RBM:
    """Restricted Boltzmann Machine."""

    def __init__(self, n_hidden=2, n_observe=784):
        """初始化模型参数（受限玻尔兹曼机）"""

        # 请补全此处代码
        # 确保隐藏层和可见层的单元数量为正整数
        #神经网络模型的一部分，用于初始化隐藏层和可见层的权重和偏置
        """
        参数说明：
        n_observe (int): 可见层（输入层）神经元的数量，即输入特征维度
        n_hidden (int): 隐藏层神经元的数量
        """

        self.n_hidden = n_hidden     # 隐藏层神经元个数
        self.n_observe = n_observe   # 可见层神经元个数

        # 初始化权重和偏置
        # 使用 Xavier 初始化方法：标准差 = sqrt(2 / (输入维度 + 输出维度))
        init_std = np.sqrt(2.0 / (self.n_observe + self.n_hidden))  # Xavier初始化标准差

        self.W = np.random.normal(0, init_std, size = (self.n_observe, self.n_hidden))  # 初始化权重矩阵（可见层 -> 隐藏层）

        # 可选替代方案：使用更小的固定标准差进行初始化。
        # self.W = np.random.normal(0, 0.01, size=(n_observe, n_hidden))

        self.b_h = np.zeros(n_hidden)   # 初始化隐藏层偏置向量

        self.b_v = np.zeros(n_observe)  # 初始化可见层偏置向量
        # pass
    
    def _sigmoid(self, x):
        """Sigmoid激活函数，用于将输入映射到概率空间"""
        return 1.0 / (1 + np.exp(-x))

    def _sample_binary(self, probs):
        """伯努利采样：根据给定概率生成0或1（用于模拟神经元激活）"""
        return np.random.binomial(1, probs)
    
    def train(self, data):
        """使用Contrastive Divergence算法对模型进行训练"""
    
        # 请补全此处代码
         # 将数据展平为二维数组 [n_samples, n_observe]
        data_flat = data.reshape(data.shape[0], -1)  
        n_samples = data_flat.shape[0]  # 样本数量

        # 定义训练参数
        learning_rate = 0.1 # 学习率，控制参数更新的步长
        epochs = 10 # 训练轮数，整个数据集将被遍历10次v
        batch_size = 100 # 批处理大小，每次更新参数使用的样本数量

       # 开始训练轮数
        for epoch in range(epochs):
            # 打乱数据顺序
            np.random.shuffle(data_flat) # 使用小批量梯度下降法
            for i in range(0, n_samples, batch_size):# 获取当前批次的数据
                batch = data_flat[i:i + batch_size] # 将批次数据转换为 float64 类型，确保数值计算的精度
                v0 = batch.astype(np.float64)  # 确保数据类型正确

                # 正相传播：从v0计算隐藏层激活概率
<<<<<<< HEAD


                h0_prob = self._sigmoid(np.dot(v0, self.W) + self.b_h) # 计算隐藏层单元被激活的概率
                h0_sample = self._sample_binary(h0_prob) # 根据计算出的概率对隐藏层进行二值化采样
=======
                h0_prob = self._sigmoid(np.dot(v0, self.W) + self.b_h) # 通过输入层向量v0与权重矩阵self.W的点积，再加上隐藏层偏置self.b_h
                h0_sample = self._sample_binary(h0_prob)
>>>>>>> 9c821991

                # 负相传播：从隐藏层重构可见层，再计算隐藏层概率
                v1_prob = self._sigmoid(np.dot(h0_sample, self.W.T) + self.b_v)  #将上述结果传入 Sigmoid 激活函数进行非线性变换，得到最终的概率值 v1_prob
                v1_sample = self._sample_binary(v1_prob)        # 对可见层进行二值采样
                h1_prob = self._sigmoid(np.dot(v1_sample, self.W) + self.b_h)

                # 计算梯度      
                dW = np.dot(v0.T, h0_sample) - np.dot(v1_sample.T, h1_prob)         # 计算权重矩阵的梯度
                db_v = np.sum(v0 - v1_sample, axis=0)                                # 计算可见层偏置的梯度
                db_h = np.sum(h0_sample - h1_prob, axis=0)                           # 计算隐藏层偏置的梯度

                # 更新参数
                self.W += learning_rate * dW / batch_size                            # 更新权重矩阵
                self.b_v += learning_rate * db_v / batch_size                        # 更新可见层偏置
                self.b_h += learning_rate * db_h / batch_size                         # 更新隐藏层偏置
        pass

    def sample(self):
        """从训练好的模型中采样生成新数据（Gibbs采样）"""

        # 初始化一个随机的可见层状态（v），每个像素点以0.5概率为1（模拟初始图像）
        v = np.random.binomial(1, 0.5, self.n_observe)


        # 进行1000次 Gibbs 采样迭代，以逐步趋近真实数据分布
        for _ in xrange(1000):
            # 基于当前的可见层v，计算隐藏层神经元被激活的概率（前向传播）
            h_prob = self._sigmoid(np.dot(v, self.W) + self.b_h)

            # 根据激活概率采样得到隐藏层的状态（伯努利采样）
            h_sample = self._sample_binary(h_prob)

            # 基于隐藏层的采样结果，重新估算可见层的激活概率（反向传播）
            v_prob = self._sigmoid(np.dot(h_sample, self.W.T) + self.b_v)

            # 根据估算的概率采样新的可见层状态
            v = self._sample_binary(v_prob)

        # 将最终的可见层向量重塑为 28×28 的图像格式
        return v.reshape(28, 28)

# 使用 MNIST 数据集训练 RBM 模型
if __name__ == '__main__':

    # 加载二值化的MNIST数据，形状为 (60000, 28, 28)
    mnist = np.load('mnist_bin.npy')  # 60000x28x28
    n_imgs, n_rows, n_cols = mnist.shape
    img_size = n_rows * n_cols  # 计算单张图片展开后的长度
    print(mnist.shape)  # 打印数据维度

    # 初始化 RBM 对象：2个隐藏节点，784个可见节点（28×28 图像）
    rbm = RBM(2, img_size)

    # 使用 MNIST 数据进行训练
    rbm.train(mnist)

    # 从模型中采样一张图像
    s = rbm.sample()<|MERGE_RESOLUTION|>--- conflicted
+++ resolved
@@ -65,15 +65,9 @@
                 v0 = batch.astype(np.float64)  # 确保数据类型正确
 
                 # 正相传播：从v0计算隐藏层激活概率
-<<<<<<< HEAD
-
 
                 h0_prob = self._sigmoid(np.dot(v0, self.W) + self.b_h) # 计算隐藏层单元被激活的概率
                 h0_sample = self._sample_binary(h0_prob) # 根据计算出的概率对隐藏层进行二值化采样
-=======
-                h0_prob = self._sigmoid(np.dot(v0, self.W) + self.b_h) # 通过输入层向量v0与权重矩阵self.W的点积，再加上隐藏层偏置self.b_h
-                h0_sample = self._sample_binary(h0_prob)
->>>>>>> 9c821991
 
                 # 负相传播：从隐藏层重构可见层，再计算隐藏层概率
                 v1_prob = self._sigmoid(np.dot(h0_sample, self.W.T) + self.b_v)  #将上述结果传入 Sigmoid 激活函数进行非线性变换，得到最终的概率值 v1_prob
